--- conflicted
+++ resolved
@@ -12,12 +12,8 @@
   - Successful executions of the validator function should return a variant of the `Validation` enum, which can be either `Valid` or `Invalid(ErrorMessage)`.
   - Unsuccessful executions return a `CustomUserError` type, which is an alias for `Box<dyn std::error::Error + Send + Sync + 'static>`. 
 - **(Breaking Change)** The function signature for suggesters has also been changed to allow fallible executions. The return type in successful executions continues to be `Vec<String>`, while `CustomUserError` is used with errors. The docs contain more thorough explanations and full-featured examples.
-<<<<<<< HEAD
-- Added `answered_prompt_prefix` configuration on `RenderConfig`, allowing users to set custom prefixes (e.g. a check mark) to prompts that have already been answered. Cheers to @href for the suggestion! [#44](https://github.com/mikaelmello/inquire/pull/44)
 - Added `Completer` parameter on `Text` prompt to handle `tab` key events. It takes the current input and return an optional suggestion. If any, the prompter will replace the current input with the received suggestion. `Completer` is an alias for `&'a dyn Fn(&str) -> Result<Option<String>, CustomUserError>`.
 
-=======
->>>>>>> 34a0f676
 ### Fixes
 
 - Fix a broken link in the `struct.Text` documentation.
